--- conflicted
+++ resolved
@@ -1,18 +1,19 @@
 # pylint: disable=no-member, not-callable
 from copy import deepcopy
+from functools import partial
+from typing import Union
 
 import numpy as np
-<<<<<<< HEAD
-=======
 from scipy.integrate import trapz
 
->>>>>>> cea0f58b
 import torch
 import torch.nn as nn
 
 from .core import *
 from .more import DataDictXZ
 from .utils import array_to_tensor
+from .hook import ReduceLROnPlateau, EarlyStopping
+from .types import Device
 
 class Data(torch.utils.data.Dataset):
     """Data container class.
@@ -54,29 +55,50 @@
     
     return dataset
 
-def trainloop(net, dataset, combinations = None, nbatch = 8, nworkers = 4,
-        max_epochs = 100, early_stopping_patience = 20, device = 'cpu', lr_schedule = [1e-3, 1e-4, 1e-5], nl_schedule = [0.1, 0.3, 1.0]):
-    print("Start training")
+def trainloop(
+    net, 
+    dataset: torch.utils.data.Dataset, 
+    combinations = None, 
+    batch_size: int = 8, 
+    max_epochs: int = 100, 
+    lr: float = 1e-3,
+    min_lr: Union[float, Collection[float]] = 0, 
+    early_stopping_patience: int = 20, 
+    reduce_lr_patience: int = 10,
+    reduce_lr_factor: int = 0.1,
+    device: Device = 'cpu', 
+    num_workers: int = 4,
+    nl_schedule = [0.1, 0.3, 1.0]
+) -> None:
     nvalid = 512
     ntrain = len(dataset) - nvalid
     dataset_train, dataset_valid = torch.utils.data.random_split(dataset, [ntrain, nvalid])
-    train_loader = torch.utils.data.DataLoader(dataset_train, batch_size=nbatch, num_workers=nworkers, pin_memory=True, drop_last=True)
-    valid_loader = torch.utils.data.DataLoader(dataset_valid, batch_size=nbatch, num_workers=nworkers, pin_memory=True, drop_last=True)
-    # Train!
-
-    train_loss, valid_loss = [], []
-    for i, lr in enumerate(lr_schedule):
-        print(f'LR iteration {i}', end="\r")
-        dataset.set_noiselevel(nl_schedule[i])
-        tl, vl, sd = train(net, train_loader, valid_loader,
-                early_stopping_patience = early_stopping_patience, lr = lr,
-                max_epochs = max_epochs, device=device, combinations =
-                combinations)
-        vl_minimum = min(vl)
-        vl_min_idx = vl.index(vl_minimum)
-        train_loss.append(tl[:vl_min_idx + 1])
-        valid_loss.append(vl[:vl_min_idx + 1])
-        net.load_state_dict(sd)
+    train_loader = torch.utils.data.DataLoader(dataset_train, batch_size=batch_size, num_workers=num_workers, pin_memory=True, drop_last=True)
+    valid_loader = torch.utils.data.DataLoader(dataset_valid, batch_size=batch_size, num_workers=num_workers, pin_memory=True, drop_last=True)
+    
+    optimizer = partial(torch.optim.Adam, lr=1e-3)
+    hooks = [
+        ReduceLROnPlateau(
+            patience=reduce_lr_patience,
+            factor=reduce_lr_factor, 
+        ),
+        EarlyStopping(
+            patience=early_stopping_patience
+        ),
+        # StepNoise()
+    ]
+
+    train_loss, valid_loss, best_state_dict = train(
+            net, 
+            train_loader, 
+            valid_loader,
+            optimizer,
+            max_epochs=max_epochs, 
+            combinations=combinations,
+            hooks=hooks,
+            device=device, 
+        )
+    net.load_state_dict(best_state_dict)
 
 def posteriors(x0, net, dataset, combinations = None, device = 'cpu'):
     x0 = x0.to(device)
@@ -86,13 +108,8 @@
     return z.cpu(), lnL.cpu()
 
 class SWYFT:
-<<<<<<< HEAD
-    def __init__(self, x0, model, zdim, head = None, device = 'cpu', max_epochs = 100):
-        self.x0 = array_to_tensor(x0)
-=======
     def __init__(self, x0, model, zdim, head = None, noisemodel = None, device = 'cpu'):
         self.x0 = torch.tensor(x0).float()
->>>>>>> cea0f58b
         self.model = model
         self.noisemodel = noisemodel
         self.zdim = zdim
@@ -122,15 +139,9 @@
             print("Number of output features:", xdim)
         else:
             head = self.head_cls()
-<<<<<<< HEAD
             xdim = head(self.x0.unsqueeze(0)).shape[1]
             print("Number of output features:", xdim)
-        net = Network(xdim = xdim, pnum = pnum, pdim = pdim, head = head).to(self.device)
-=======
-            ydim = head(self.x0.unsqueeze(0)).shape[1]
-            print("Number of output features:", ydim)
-        net = Network(ydim = ydim, pnum = pnum, pdim = pdim, head = head, datanorms = datanorms).to(self.device)
->>>>>>> cea0f58b
+        net = Network(xdim = xdim, pnum = pnum, pdim = pdim, head = head, datanorms = datanorms).to(self.device)
         return net
 
     def append_dataset(self, dataset):
@@ -143,7 +154,7 @@
         # Use most recent dataset by default
         dataset = self.data_store[-1]
 
-        datanorms = get_norms(dataset)
+        datanorms = get_norms(dataset.x, dataset.z)
 
         # Start by retraining previous network
         if len(self.net1d_store) > 0 and recycle_net:
@@ -152,7 +163,13 @@
             net = self._get_net(self.zdim, 1, datanorms = datanorms)
 
         # Train
-        trainloop(net, dataset, device = self.device, max_epochs = max_epochs, nbatch = nbatch)
+        trainloop(
+            net, 
+            dataset, 
+            device = self.device, 
+            max_epochs = max_epochs, 
+            batch_size = nbatch
+        )
 
         # Get 1-dim posteriors
         zgrid, lnLgrid = posteriors(self.x0, net, dataset, device = self.device)
@@ -170,7 +187,7 @@
             mask = Mask(last_net, self.x0.to(self.device), threshold)
 
         dataset = gen_train_data(self.model, nsamples, self.zdim, mask = mask)
-        dataset.set_noisemodel(self.noisemodel)
+        # dataset.set_noisemodel(self.noisemodel)
 
         # Store dataset and mask
         self.mask_store.append(mask)
@@ -178,7 +195,7 @@
 
     def run(self, nrounds = 1, nsamples = 3000, threshold = 1e-6, max_epochs = 100, recycle_net = True, nbatch = 8):
         """Iteratively generating training data and train 1-dim posteriors."""
-        for i in range(nrounds):
+        for _ in range(nrounds):
             if self.model is None:
                 print("WARNING: No model provided. Skipping data generation.")
             else:
@@ -201,8 +218,14 @@
             net = self._get_net(pnum, pdim)
 
         # Train!
-        trainloop(net, dataset, combinations = combinations, device =
-                self.device, max_epochs = max_epochs, nbatch = nbatch)
+        trainloop(
+            net, 
+            dataset, 
+            combinations = combinations, 
+            device = self.device, 
+            max_epochs = max_epochs, 
+            batch_size = nbatch,
+        )
 
         # Get posteriors and store them internally
         zgrid, lnLgrid = posteriors(self.x0, net, dataset, combinations =
@@ -215,6 +238,8 @@
         """Return generated posteriors."""
         # NOTE: 1-dim posteriors are automatically normalized
         # TODO: Normalization should be done based on prior range, not enforced by hand
+        # TODO: we need normalization... And I believe that the multi target training is going to cause
+        # problems in regard to loss functions. (two peaks shaped correctly of different magnitudes)
         if isinstance(indices, int):
             i = indices
             # Sort for convenience
