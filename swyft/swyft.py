# pylint: disable=no-member, not-callable
from copy import deepcopy
from functools import partial
from typing import Union
from warnings import warn

import numpy as np
from scipy.integrate import trapz

import torch
import torch.nn as nn

from .core import *
from .more import DataDictXZ
from .utils import array_to_tensor
from .hook import ReduceLROnPlateau, EarlyStopping
from .types import Device

class Data(torch.utils.data.Dataset):
    """Data container class.

    Note: The noisemodel allows scheduled noise level increase during training.
    """
    def __init__(self, xz):
        super().__init__()
        self.xz = xz
        self.noisemodel = None

    def set_noisemodel(self, noisemodel):
        self.noisemodel = noisemodel
        self.noiselevel = 1.  # 0: no noise, 1: full noise

    def set_noiselevel(self, level):
        self.noiselevel = level

    def __len__(self):
        return len(self.xz)

    def __getitem__(self, idx):
        xz = self.xz[idx]
        if self.noisemodel is not None:
            x = self.noisemodel(xz['x'].numpy(), z = xz['z'].numpy(), noiselevel = self.noiselevel)
            x = torch.tensor(x).float()
            xz = dict(x=x, z=xz['z'])
        return xz

def gen_train_data(model, nsamples, zdim, mask = None):
    # Generate training data
    if mask is None:
        z = sample_hypercube(nsamples, zdim)
    else:
        z = sample_constrained_hypercube(nsamples, zdim, mask)
    
    x = simulate(model, z)
    dataset = DataDictXZ(x, z)
    
    return dataset

def trainloop(
    net, 
    dataset: torch.utils.data.Dataset, 
    batch_size: int = 8, 
    max_epochs: int = 100, 
    lr: float = 1e-3,
    min_lr: Union[float, Collection[float]] = 0, 
    early_stopping_patience: int = 20, 
    reduce_lr_patience: int = 10,
    reduce_lr_factor: int = 0.1,
    device: Device = 'cpu', 
    num_workers: int = 4,
    nl_schedule = [0.1, 0.3, 1.0]
) -> None:
    nvalid = 512
    ntrain = len(dataset) - nvalid
    dataset_train, dataset_valid = torch.utils.data.random_split(dataset, [ntrain, nvalid])
    train_loader = torch.utils.data.DataLoader(dataset_train, batch_size=batch_size, num_workers=num_workers, pin_memory=True, drop_last=True)
    valid_loader = torch.utils.data.DataLoader(dataset_valid, batch_size=batch_size, num_workers=num_workers, pin_memory=True, drop_last=True)
    
    optimizer = partial(torch.optim.Adam, lr=1e-3)
    hooks = [
        ReduceLROnPlateau(
            patience=reduce_lr_patience,
            factor=reduce_lr_factor, 
        ),
        EarlyStopping(
            patience=early_stopping_patience
        ),
        # StepNoise()
    ]

    train_loss, valid_loss, best_state_dict = train(
            net, 
            train_loader, 
            valid_loader,
            optimizer,
            max_epochs=max_epochs, 
            hooks=hooks,
            device=device, 
        )
    net.load_state_dict(best_state_dict)

def get_posterior_per_leg(x0, net, dataset, device = 'cpu'):
    """The function returns parameters as seen by the network and lnL as estimated by the network."""
    x0 = x0.to(device)
    z = dataset.z.to(device)
    net = net.to(device)
    lnL = get_lnL(net, x0, z)

    # Save the zs are they are fed into the legs network
    z = combine_z(z, net.combinations)
    return z.cpu(), lnL.cpu()

class SWYFT:
    def __init__(self, x0, model, zdim, head = None, noisemodel = None, device = 'cpu'):
        self.x0 = torch.tensor(x0).float()
        self.model = model
        self.noisemodel = noisemodel
        self.zdim = zdim
        self.head_cls = head  # head network class
        self.device = device

        # Each data_store entry has a corresponding mask entry
        # TODO: Replace with datastore eventually
        self.mask_store = []
        self.data_store = []

        # NOTE: Each trained network goes together with evaluated posteriors (evaluated on x0)
        self.post1d_store = []
        self.net1d_store = []

        # NOTE: We separate N-dim posteriors since they are not used (yet) for refining training data
        self.postNd_store = []
        self.netNd_store = []

    def _get_net(self, combinations, head = None, datanorms = None):
        # Initialize neural network
        if self.head_cls is None and head is None:
            head = None
            ydim = len(self.x0)
        elif head is not None:
            ydim = head(self.x0.unsqueeze(0).to(self.device)).shape[1]
            print("Number of output features:", ydim)
        else:
            head = self.head_cls()
            ydim = head(self.x0.unsqueeze(0)).shape[1]
            print("Number of output features:", ydim)
        net = Network(ydim=ydim, combinations=combinations, head=head, datanorms = datanorms).to(self.device)
        return net

    def append_dataset(self, dataset):
        """Append dataset to data_store, assuming unconstrained prior."""
        self.data_store.append(dataset)
        self.mask_store.append(None)

    def train1d(self, recycle_net = True, max_epochs = 100, nbatch = 8, lr_schedule = [1e-3, 1e-4, 1e-5], nl_schedule = [0.1, 0.3, 1.0], early_stopping_patience = 20): 
        """Train 1-dim posteriors."""
        # Use most recent dataset by default
        dataset = self.data_store[-1]

<<<<<<< HEAD
        datanorms = get_norms(dataset.x, dataset.z)
=======
        dataset.set_noiselevel(1.)
        datanorms = get_norms(dataset)
>>>>>>> 3325c31b

        # Start by retraining previous network
        if len(self.net1d_store) > 0 and recycle_net:
            net = deepcopy(self.net1d_store[-1])
        else:
            net = self._get_net(range_of_lists(self.zdim), datanorms = datanorms)

        # Train
<<<<<<< HEAD
        trainloop(
            net, 
            dataset, 
            device = self.device, 
            max_epochs = max_epochs, 
            batch_size = nbatch
        )
=======
        trainloop(net, dataset, device = self.device, max_epochs = max_epochs,
                nbatch = nbatch, lr_schedule = lr_schedule, nl_schedule =
                nl_schedule, early_stopping_patience = early_stopping_patience)
>>>>>>> 3325c31b

        # Get 1-dim posteriors
        zgrid, lnLgrid = get_posterior_per_leg(self.x0, net, dataset, device = self.device)

        # Store results
        self.net1d_store.append(net)
        self.post1d_store.append((zgrid, lnLgrid))

    def data(self, nsamples = 3000, threshold = 1e-6):
        """Generate training data on constrained prior."""
        if len(self.mask_store) == 0:
            mask = None
        else:
            last_net = self.net1d_store[-1]
            mask = Mask(last_net, self.x0.to(self.device), threshold)

        dataset = gen_train_data(self.model, nsamples, self.zdim, mask = mask)
        # dataset.set_noisemodel(self.noisemodel)

        # Store dataset and mask
        self.mask_store.append(mask)
        self.data_store.append(dataset)

    def run(self, nrounds = 1, nsamples = 3000, threshold = 1e-6, max_epochs =
            100, recycle_net = True, nbatch = 8, lr_schedule = [1e-3, 1e-4,
                1e-5], nl_schedule = [0.1, 0.3, 1.0], early_stopping_patience =
            20):
        """Iteratively generating training data and train 1-dim posteriors."""
        for _ in range(nrounds):
            if self.model is None:
                warn("No model provided. Skipping data generation.")
            else:
                self.data(nsamples = nsamples, threshold = threshold)
            self.train1d(recycle_net = recycle_net, max_epochs = max_epochs,
                    nbatch = nbatch, lr_schedule = lr_schedule, nl_schedule =
                    nl_schedule, early_stopping_patience =
                    early_stopping_patience)

    def comb(self, combinations, max_epochs = 100, recycle_net = True, nbatch =
            8, lr_schedule = [1e-3, 1e-4, 1e-5], nl_schedule = [0.1, 0.3, 1.0],
            early_stopping_patience = 20):
        """Generate N-dim posteriors."""
        # Use by default data from last 1-dim round
        dataset = self.data_store[-1]

        dataset.set_noiselevel(1.)
        datanorms = get_norms(dataset, combinations = combinations)

        # Generate network
        if recycle_net:
            head = deepcopy(self.net1d_store[-1].head)
<<<<<<< HEAD
            net = self._get_net(combinations, head = head)
        else:
            net = self._get_net(combinations)

        # Train!
        trainloop(
            net, 
            dataset, 
            device = self.device, 
            max_epochs = max_epochs, 
            batch_size = nbatch,
        )
=======
            net = self._get_net(pnum, pdim, head = head, datanorms = datanorms)
        else:
            net = self._get_net(pnum, pdim, datanorms = datanorms)

        # Train!
        trainloop(net, dataset, combinations = combinations, device =
                self.device, max_epochs = max_epochs, nbatch = nbatch,
                lr_schedule = lr_schedule, nl_schedule = nl_schedule,
                early_stopping_patience = early_stopping_patience)
>>>>>>> 3325c31b

        # Get posteriors and store them internally
        zgrid, lnLgrid = get_posterior_per_leg(
            self.x0, 
            net, 
            dataset, 
            device=self.device
        )

        self.postNd_store.append((combinations, zgrid, lnLgrid))
        self.netNd_store.append(net)

    def posterior(self, indices, version = -1):
        """Return generated posteriors."""
        # NOTE: 1-dim posteriors are automatically normalized
        # TODO: Normalization should be done based on prior range, not enforced by hand
        # TODO: we need normalization... And I believe that the multi target training is going to cause
        # problems in regard to loss functions. (two peaks shaped correctly of different magnitudes)
        if isinstance(indices, int):
            i = indices
            # Sort for convenience
            z = self.post1d_store[version][0][:, i, 0]
            x = self.post1d_store[version][1][:, i]
            isorted = np.argsort(z)
            z, x = z[isorted], x[isorted]
            x = np.exp(x)
            I = trapz(x, z)
            return z, x/I
        else:
            for i in reversed(range(len(self.postNd_store))):
                combinations = self.postNd_store[i][0]
                if indices in combinations:
                    j = combinations.index(indices)
                    return self.postNd_store[i][1][:, j], self.postNd_store[i][2][:, j]
            warn("Did not find requested parameter combination.")
            return None<|MERGE_RESOLUTION|>--- conflicted
+++ resolved
@@ -51,7 +51,7 @@
     else:
         z = sample_constrained_hypercube(nsamples, zdim, mask)
     
-    x = simulate(model, z)
+    x = array_to_tensor(simulate(model, z), dtype=z.dtype)
     dataset = DataDictXZ(x, z)
     
     return dataset
@@ -152,17 +152,18 @@
         self.data_store.append(dataset)
         self.mask_store.append(None)
 
-    def train1d(self, recycle_net = True, max_epochs = 100, nbatch = 8, lr_schedule = [1e-3, 1e-4, 1e-5], nl_schedule = [0.1, 0.3, 1.0], early_stopping_patience = 20): 
+    def train1d(
+        self, 
+        recycle_net = True, 
+        max_epochs = 100, 
+        nbatch = 8, 
+        early_stopping_patience = 20
+    ) -> None: 
         """Train 1-dim posteriors."""
         # Use most recent dataset by default
         dataset = self.data_store[-1]
 
-<<<<<<< HEAD
         datanorms = get_norms(dataset.x, dataset.z)
-=======
-        dataset.set_noiselevel(1.)
-        datanorms = get_norms(dataset)
->>>>>>> 3325c31b
 
         # Start by retraining previous network
         if len(self.net1d_store) > 0 and recycle_net:
@@ -171,19 +172,14 @@
             net = self._get_net(range_of_lists(self.zdim), datanorms = datanorms)
 
         # Train
-<<<<<<< HEAD
         trainloop(
             net, 
             dataset, 
             device = self.device, 
             max_epochs = max_epochs, 
-            batch_size = nbatch
-        )
-=======
-        trainloop(net, dataset, device = self.device, max_epochs = max_epochs,
-                nbatch = nbatch, lr_schedule = lr_schedule, nl_schedule =
-                nl_schedule, early_stopping_patience = early_stopping_patience)
->>>>>>> 3325c31b
+            batch_size = nbatch,
+            early_stopping_patience = early_stopping_patience
+        )
 
         # Get 1-dim posteriors
         zgrid, lnLgrid = get_posterior_per_leg(self.x0, net, dataset, device = self.device)
@@ -207,38 +203,48 @@
         self.mask_store.append(mask)
         self.data_store.append(dataset)
 
-    def run(self, nrounds = 1, nsamples = 3000, threshold = 1e-6, max_epochs =
-            100, recycle_net = True, nbatch = 8, lr_schedule = [1e-3, 1e-4,
-                1e-5], nl_schedule = [0.1, 0.3, 1.0], early_stopping_patience =
-            20):
+    def run(
+        self, 
+        nrounds = 1, 
+        nsamples = 3000, 
+        threshold = 1e-6, 
+        max_epochs = 100, 
+        recycle_net = True, 
+        nbatch = 8,
+        early_stopping_patience = 20
+    ):
         """Iteratively generating training data and train 1-dim posteriors."""
         for _ in range(nrounds):
             if self.model is None:
                 warn("No model provided. Skipping data generation.")
             else:
                 self.data(nsamples = nsamples, threshold = threshold)
-            self.train1d(recycle_net = recycle_net, max_epochs = max_epochs,
-                    nbatch = nbatch, lr_schedule = lr_schedule, nl_schedule =
-                    nl_schedule, early_stopping_patience =
-                    early_stopping_patience)
-
-    def comb(self, combinations, max_epochs = 100, recycle_net = True, nbatch =
-            8, lr_schedule = [1e-3, 1e-4, 1e-5], nl_schedule = [0.1, 0.3, 1.0],
-            early_stopping_patience = 20):
+            self.train1d(
+                recycle_net = recycle_net, 
+                max_epochs = max_epochs,
+                nbatch = nbatch, 
+                early_stopping_patience = early_stopping_patience
+            )
+
+    def comb(
+        self, 
+        combinations, 
+        max_epochs = 100, 
+        recycle_net = True, 
+        nbatch = 8, 
+        early_stopping_patience = 20
+    ):
         """Generate N-dim posteriors."""
         # Use by default data from last 1-dim round
         dataset = self.data_store[-1]
-
-        dataset.set_noiselevel(1.)
-        datanorms = get_norms(dataset, combinations = combinations)
+        datanorms = get_norms(dataset.x, dataset.z)
 
         # Generate network
         if recycle_net:
             head = deepcopy(self.net1d_store[-1].head)
-<<<<<<< HEAD
-            net = self._get_net(combinations, head = head)
-        else:
-            net = self._get_net(combinations)
+            net = self._get_net(combinations, head=head, datanorms=datanorms)
+        else:
+            net = self._get_net(combinations, datanorms=datanorms)
 
         # Train!
         trainloop(
@@ -247,18 +253,8 @@
             device = self.device, 
             max_epochs = max_epochs, 
             batch_size = nbatch,
-        )
-=======
-            net = self._get_net(pnum, pdim, head = head, datanorms = datanorms)
-        else:
-            net = self._get_net(pnum, pdim, datanorms = datanorms)
-
-        # Train!
-        trainloop(net, dataset, combinations = combinations, device =
-                self.device, max_epochs = max_epochs, nbatch = nbatch,
-                lr_schedule = lr_schedule, nl_schedule = nl_schedule,
-                early_stopping_patience = early_stopping_patience)
->>>>>>> 3325c31b
+            early_stopping_patience = early_stopping_patience,
+        )
 
         # Get posteriors and store them internally
         zgrid, lnLgrid = get_posterior_per_leg(
