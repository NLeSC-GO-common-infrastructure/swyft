--- conflicted
+++ resolved
@@ -1,10 +1,7 @@
 # pylint: disable=no-member, not-callable, access-member-before-definition
 import math
-<<<<<<< HEAD
 import numpy as np
-=======
 from typing import Callable, Optional
->>>>>>> 4b4b4d70
 
 import torch
 import torch.nn as nn
